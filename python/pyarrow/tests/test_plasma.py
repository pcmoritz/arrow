# Licensed to the Apache Software Foundation (ASF) under one
# or more contributor license agreements.  See the NOTICE file
# distributed with this work for additional information
# regarding copyright ownership.  The ASF licenses this file
# to you under the Apache License, Version 2.0 (the
# "License"); you may not use this file except in compliance
# with the License.  You may obtain a copy of the License at
#
#   http://www.apache.org/licenses/LICENSE-2.0
#
# Unless required by applicable law or agreed to in writing,
# software distributed under the License is distributed on an
# "AS IS" BASIS, WITHOUT WARRANTIES OR CONDITIONS OF ANY
# KIND, either express or implied.  See the License for the
# specific language governing permissions and limitations
# under the License.

from __future__ import absolute_import
from __future__ import division
from __future__ import print_function

import math
import multiprocessing
import os
import pytest
import random
import signal
import struct
import subprocess
import sys
import time

import numpy as np
import pyarrow as pa
import pandas as pd


DEFAULT_PLASMA_STORE_MEMORY = 10 ** 8
USE_VALGRIND = os.getenv("PLASMA_VALGRIND") == "1"
<<<<<<< HEAD
EXTERNAL_STORE = "hashtable://test"
=======
SMALL_OBJECT_SIZE = 9000
>>>>>>> 072200f7


def random_name():
    return str(random.randint(0, 99999999))


def random_object_id():
    import pyarrow.plasma as plasma
    return plasma.ObjectID(np.random.bytes(20))


def generate_metadata(length):
    metadata = bytearray(length)
    if length > 0:
        metadata[0] = random.randint(0, 255)
        metadata[-1] = random.randint(0, 255)
        for _ in range(100):
            metadata[random.randint(0, length - 1)] = random.randint(0, 255)
    return metadata


def write_to_data_buffer(buff, length):
    array = np.frombuffer(buff, dtype="uint8")
    if length > 0:
        array[0] = random.randint(0, 255)
        array[-1] = random.randint(0, 255)
        for _ in range(100):
            array[random.randint(0, length - 1)] = random.randint(0, 255)


def create_object_with_id(client, object_id, data_size, metadata_size,
                          seal=True):
    metadata = generate_metadata(metadata_size)
    memory_buffer = client.create(object_id, data_size, metadata)
    write_to_data_buffer(memory_buffer, data_size)
    if seal:
        client.seal(object_id)
    return memory_buffer, metadata


def create_object(client, data_size, metadata_size=0, seal=True):
    object_id = random_object_id()
    memory_buffer, metadata = create_object_with_id(client, object_id,
                                                    data_size, metadata_size,
                                                    seal=seal)
    return object_id, memory_buffer, metadata


def assert_get_object_equal(unit_test, client1, client2, object_id,
                            memory_buffer=None, metadata=None):
    import pyarrow.plasma as plasma
    client1_buff = client1.get_buffers([object_id])[0]
    client2_buff = client2.get_buffers([object_id])[0]
    client1_metadata = client1.get_metadata([object_id])[0]
    client2_metadata = client2.get_metadata([object_id])[0]
    assert len(client1_buff) == len(client2_buff)
    assert len(client1_metadata) == len(client2_metadata)
    # Check that the buffers from the two clients are the same.
    assert plasma.buffers_equal(client1_buff, client2_buff)
    # Check that the metadata buffers from the two clients are the same.
    assert plasma.buffers_equal(client1_metadata, client2_metadata)
    # If a reference buffer was provided, check that it is the same as well.
    if memory_buffer is not None:
        assert plasma.buffers_equal(memory_buffer, client1_buff)
    # If reference metadata was provided, check that it is the same as well.
    if metadata is not None:
        assert plasma.buffers_equal(metadata, client1_metadata)


@pytest.mark.plasma
class TestPlasmaClient(object):

    def setup_method(self, test_method):
        import pyarrow.plasma as plasma
        # Start Plasma store.
        self.plasma_store_ctx = plasma.start_plasma_store(
            plasma_store_memory=DEFAULT_PLASMA_STORE_MEMORY,
            use_valgrind=USE_VALGRIND)
        self.plasma_store_name, self.p = self.plasma_store_ctx.__enter__()
        # Connect to Plasma.
        self.plasma_client = plasma.connect(self.plasma_store_name)
        self.plasma_client2 = plasma.connect(self.plasma_store_name)

    def teardown_method(self, test_method):
        try:
            # Check that the Plasma store is still alive.
            assert self.p.poll() is None
            # Ensure Valgrind and/or coverage have a clean exit
            # Valgrind misses SIGTERM if it is delivered before the
            # event loop is ready; this race condition is mitigated
            # but not solved by time.sleep().
            if USE_VALGRIND:
                time.sleep(1.0)
            self.p.send_signal(signal.SIGTERM)
            if sys.version_info >= (3, 3):
                self.p.wait(timeout=5)
            else:
                self.p.wait()
            assert self.p.returncode == 0
        finally:
            self.plasma_store_ctx.__exit__(None, None, None)

    def test_connection_failure_raises_exception(self):
        import pyarrow.plasma as plasma
        # ARROW-1264
        with pytest.raises(IOError):
            plasma.connect('unknown-store-name', num_retries=1)

    def test_create(self):
        # Create an object id string.
        object_id = random_object_id()
        # Create a new buffer and write to it.
        length = 50
        memory_buffer = np.frombuffer(self.plasma_client.create(object_id,
                                                                length),
                                      dtype="uint8")
        for i in range(length):
            memory_buffer[i] = i % 256
        # Seal the object.
        self.plasma_client.seal(object_id)
        # Get the object.
        memory_buffer = np.frombuffer(
            self.plasma_client.get_buffers([object_id])[0], dtype="uint8")
        for i in range(length):
            assert memory_buffer[i] == i % 256

    def test_create_with_metadata(self):
        for length in range(0, 1000, 3):
            # Create an object id string.
            object_id = random_object_id()
            # Create a random metadata string.
            metadata = generate_metadata(length)
            # Create a new buffer and write to it.
            memory_buffer = np.frombuffer(self.plasma_client.create(object_id,
                                                                    length,
                                                                    metadata),
                                          dtype="uint8")
            for i in range(length):
                memory_buffer[i] = i % 256
            # Seal the object.
            self.plasma_client.seal(object_id)
            # Get the object.
            memory_buffer = np.frombuffer(
                self.plasma_client.get_buffers([object_id])[0], dtype="uint8")
            for i in range(length):
                assert memory_buffer[i] == i % 256
            # Get the metadata.
            metadata_buffer = np.frombuffer(
                self.plasma_client.get_metadata([object_id])[0], dtype="uint8")
            assert len(metadata) == len(metadata_buffer)
            for i in range(len(metadata)):
                assert metadata[i] == metadata_buffer[i]

    def test_create_existing(self):
        # This test is partially used to test the code path in which we create
        # an object with an ID that already exists
        length = 100
        for _ in range(1000):
            object_id = random_object_id()
            self.plasma_client.create(object_id, length,
                                      generate_metadata(length))
            try:
                self.plasma_client.create(object_id, length,
                                          generate_metadata(length))
            # TODO(pcm): Introduce a more specific error type here.
            except pa.lib.ArrowException:
                pass
            else:
                assert False

    def test_create_and_seal(self):

        # Create a bunch of objects.
        object_ids = []
        for i in range(1000):
            object_id = random_object_id()
            object_ids.append(object_id)
            self.plasma_client.create_and_seal(object_id, i * b'a', i * b'b')

        for i in range(1000):
            [data_tuple] = self.plasma_client.get_buffers([object_ids[i]],
                                                          with_meta=True)
            assert data_tuple[1].to_pybytes() == i * b'a'
            assert (self.plasma_client.get_metadata(
                        [object_ids[i]])[0].to_pybytes()
                    == i * b'b')

        # Make sure that creating the same object twice raises an exception.
        object_id = random_object_id()
        self.plasma_client.create_and_seal(object_id, b'a', b'b')
        with pytest.raises(pa.PlasmaObjectExists):
            self.plasma_client.create_and_seal(object_id, b'a', b'b')

        # Make sure that these objects can be evicted.
        big_object = DEFAULT_PLASMA_STORE_MEMORY // 10 * b'a'
        object_ids = []
        for _ in range(20):
            object_id = random_object_id()
            object_ids.append(object_id)
            self.plasma_client.create_and_seal(random_object_id(), big_object,
                                               big_object)
        for i in range(10):
            assert not self.plasma_client.contains(object_ids[i])

    def test_get(self):
        num_object_ids = 60
        # Test timing out of get with various timeouts.
        for timeout in [0, 10, 100, 1000]:
            object_ids = [random_object_id() for _ in range(num_object_ids)]
            results = self.plasma_client.get_buffers(object_ids,
                                                     timeout_ms=timeout)
            assert results == num_object_ids * [None]

        data_buffers = []
        metadata_buffers = []
        for i in range(num_object_ids):
            if i % 2 == 0:
                data_buffer, metadata_buffer = create_object_with_id(
                    self.plasma_client, object_ids[i], 2000, 2000)
                data_buffers.append(data_buffer)
                metadata_buffers.append(metadata_buffer)

        # Test timing out from some but not all get calls with various
        # timeouts.
        for timeout in [0, 10, 100, 1000]:
            data_results = self.plasma_client.get_buffers(object_ids,
                                                          timeout_ms=timeout)
            # metadata_results = self.plasma_client.get_metadata(
            #     object_ids, timeout_ms=timeout)
            for i in range(num_object_ids):
                if i % 2 == 0:
                    array1 = np.frombuffer(data_buffers[i // 2], dtype="uint8")
                    array2 = np.frombuffer(data_results[i], dtype="uint8")
                    np.testing.assert_equal(array1, array2)
                    # TODO(rkn): We should compare the metadata as well. But
                    # currently the types are different (e.g., memoryview
                    # versus bytearray).
                    # assert plasma.buffers_equal(
                    #     metadata_buffers[i // 2], metadata_results[i])
                else:
                    assert results[i] is None

        # Test trying to get an object that was created by the same client but
        # not sealed.
        object_id = random_object_id()
        self.plasma_client.create(object_id, 10, b"metadata")
        assert self.plasma_client.get_buffers(
            [object_id], timeout_ms=0, with_meta=True)[0][1] is None
        assert self.plasma_client.get_buffers(
            [object_id], timeout_ms=1, with_meta=True)[0][1] is None
        self.plasma_client.seal(object_id)
        assert self.plasma_client.get_buffers(
            [object_id], timeout_ms=0, with_meta=True)[0][1]is not None

    def test_buffer_lifetime(self):
        # ARROW-2195
        arr = pa.array([1, 12, 23, 3, 34], pa.int32())
        batch = pa.RecordBatch.from_arrays([arr], ['field1'])

        # Serialize RecordBatch into Plasma store
        sink = pa.MockOutputStream()
        writer = pa.RecordBatchStreamWriter(sink, batch.schema)
        writer.write_batch(batch)
        writer.close()

        object_id = random_object_id()
        data_buffer = self.plasma_client.create(object_id, sink.size())
        stream = pa.FixedSizeBufferWriter(data_buffer)
        writer = pa.RecordBatchStreamWriter(stream, batch.schema)
        writer.write_batch(batch)
        writer.close()
        self.plasma_client.seal(object_id)
        del data_buffer

        # Unserialize RecordBatch from Plasma store
        [data_buffer] = self.plasma_client2.get_buffers([object_id])
        reader = pa.RecordBatchStreamReader(data_buffer)
        read_batch = reader.read_next_batch()
        # Lose reference to returned buffer.  The RecordBatch must still
        # be backed by valid memory.
        del data_buffer, reader

        assert read_batch.equals(batch)

    def test_put_and_get(self):
        for value in [["hello", "world", 3, 1.0], None, "hello"]:
            object_id = self.plasma_client.put(value)
            [result] = self.plasma_client.get([object_id])
            assert result == value

            result = self.plasma_client.get(object_id)
            assert result == value

            object_id = random_object_id()
            [result] = self.plasma_client.get([object_id], timeout_ms=0)
            assert result == pa.plasma.ObjectNotAvailable

    def test_put_and_get_raw_buffer(self):
        temp_id = random_object_id()
        use_meta = b"RAW"

        def deserialize_or_output(data_tuple):
            if data_tuple[0] == use_meta:
                return data_tuple[1].to_pybytes()
            else:
                if data_tuple[1] is None:
                    return pa.plasma.ObjectNotAvailable
                else:
                    return pa.deserialize(data_tuple[1])

        for value in [b"Bytes Test", temp_id.binary(), 10 * b"\x00", 123]:
            if isinstance(value, bytes):
                object_id = self.plasma_client.put_raw_buffer(
                    value, metadata=use_meta)
            else:
                object_id = self.plasma_client.put(value)
            [result] = self.plasma_client.get_buffers([object_id],
                                                      with_meta=True)
            result = deserialize_or_output(result)
            assert result == value

            object_id = random_object_id()
            [result] = self.plasma_client.get_buffers([object_id],
                                                      timeout_ms=0,
                                                      with_meta=True)
            result = deserialize_or_output(result)
            assert result == pa.plasma.ObjectNotAvailable

    def test_put_and_get_serialization_context(self):

        class CustomType(object):
            def __init__(self, val):
                self.val = val

        val = CustomType(42)

        with pytest.raises(pa.ArrowSerializationError):
            self.plasma_client.put(val)

        serialization_context = pa.SerializationContext()
        serialization_context.register_type(CustomType, 20*"\x00")

        object_id = self.plasma_client.put(
            val, None, serialization_context=serialization_context)

        with pytest.raises(pa.ArrowSerializationError):
            result = self.plasma_client.get(object_id)

        result = self.plasma_client.get(
            object_id, -1, serialization_context=serialization_context)
        assert result.val == val.val

    def test_store_arrow_objects(self):
        data = np.random.randn(10, 4)
        # Write an arrow object.
        object_id = random_object_id()
        tensor = pa.Tensor.from_numpy(data)
        data_size = pa.get_tensor_size(tensor)
        buf = self.plasma_client.create(object_id, data_size)
        stream = pa.FixedSizeBufferWriter(buf)
        pa.write_tensor(tensor, stream)
        self.plasma_client.seal(object_id)
        # Read the arrow object.
        [tensor] = self.plasma_client.get_buffers([object_id])
        reader = pa.BufferReader(tensor)
        array = pa.read_tensor(reader).to_numpy()
        # Assert that they are equal.
        np.testing.assert_equal(data, array)

    def test_store_pandas_dataframe(self):
        import pyarrow.plasma as plasma
        d = {'one': pd.Series([1., 2., 3.], index=['a', 'b', 'c']),
             'two': pd.Series([1., 2., 3., 4.], index=['a', 'b', 'c', 'd'])}
        df = pd.DataFrame(d)

        # Write the DataFrame.
        record_batch = pa.RecordBatch.from_pandas(df)
        # Determine the size.
        s = pa.MockOutputStream()
        stream_writer = pa.RecordBatchStreamWriter(s, record_batch.schema)
        stream_writer.write_batch(record_batch)
        data_size = s.size()
        object_id = plasma.ObjectID(np.random.bytes(20))

        buf = self.plasma_client.create(object_id, data_size)
        stream = pa.FixedSizeBufferWriter(buf)
        stream_writer = pa.RecordBatchStreamWriter(stream, record_batch.schema)
        stream_writer.write_batch(record_batch)

        self.plasma_client.seal(object_id)

        # Read the DataFrame.
        [data] = self.plasma_client.get_buffers([object_id])
        reader = pa.RecordBatchStreamReader(pa.BufferReader(data))
        result = reader.read_next_batch().to_pandas()

        pd.util.testing.assert_frame_equal(df, result)

    def test_pickle_object_ids(self):
        # This can be used for sharing object IDs between processes.
        import pickle
        object_id = random_object_id()
        data = pickle.dumps(object_id)
        object_id2 = pickle.loads(data)
        assert object_id == object_id2

    def test_store_full(self):
        # The store is started with 1GB, so make sure that create throws an
        # exception when it is full.
        def assert_create_raises_plasma_full(unit_test, size):
            partial_size = np.random.randint(size)
            try:
                _, memory_buffer, _ = create_object(unit_test.plasma_client,
                                                    partial_size,
                                                    size - partial_size)
            # TODO(pcm): More specific error here.
            except pa.lib.ArrowException:
                pass
            else:
                # For some reason the above didn't throw an exception, so fail.
                assert False

        PERCENT = DEFAULT_PLASMA_STORE_MEMORY // 100

        # Create a list to keep some of the buffers in scope.
        memory_buffers = []
        _, memory_buffer, _ = create_object(self.plasma_client, 50 * PERCENT)
        memory_buffers.append(memory_buffer)
        # Remaining space is 50%. Make sure that we can't create an
        # object of size 50% + 1, but we can create one of size 20%.
        assert_create_raises_plasma_full(
            self, 50 * PERCENT + SMALL_OBJECT_SIZE)
        _, memory_buffer, _ = create_object(self.plasma_client, 20 * PERCENT)
        del memory_buffer
        _, memory_buffer, _ = create_object(self.plasma_client, 20 * PERCENT)
        del memory_buffer
        assert_create_raises_plasma_full(
            self, 50 * PERCENT + SMALL_OBJECT_SIZE)

        _, memory_buffer, _ = create_object(self.plasma_client, 20 * PERCENT)
        memory_buffers.append(memory_buffer)
        # Remaining space is 30%.
        assert_create_raises_plasma_full(
            self, 30 * PERCENT + SMALL_OBJECT_SIZE)

        _, memory_buffer, _ = create_object(self.plasma_client, 10 * PERCENT)
        memory_buffers.append(memory_buffer)
        # Remaining space is 20%.
        assert_create_raises_plasma_full(
            self, 20 * PERCENT + SMALL_OBJECT_SIZE)

    def test_contains(self):
        fake_object_ids = [random_object_id() for _ in range(100)]
        real_object_ids = [random_object_id() for _ in range(100)]
        for object_id in real_object_ids:
            assert self.plasma_client.contains(object_id) is False
            self.plasma_client.create(object_id, 100)
            self.plasma_client.seal(object_id)
            assert self.plasma_client.contains(object_id)
        for object_id in fake_object_ids:
            assert not self.plasma_client.contains(object_id)
        for object_id in real_object_ids:
            assert self.plasma_client.contains(object_id)

    def test_hash(self):
        # Check the hash of an object that doesn't exist.
        object_id1 = random_object_id()
        try:
            self.plasma_client.hash(object_id1)
            # TODO(pcm): Introduce a more specific error type here
        except pa.lib.ArrowException:
            pass
        else:
            assert False

        length = 1000
        # Create a random object, and check that the hash function always
        # returns the same value.
        metadata = generate_metadata(length)
        memory_buffer = np.frombuffer(self.plasma_client.create(object_id1,
                                                                length,
                                                                metadata),
                                      dtype="uint8")
        for i in range(length):
            memory_buffer[i] = i % 256
        self.plasma_client.seal(object_id1)
        assert (self.plasma_client.hash(object_id1) ==
                self.plasma_client.hash(object_id1))

        # Create a second object with the same value as the first, and check
        # that their hashes are equal.
        object_id2 = random_object_id()
        memory_buffer = np.frombuffer(self.plasma_client.create(object_id2,
                                                                length,
                                                                metadata),
                                      dtype="uint8")
        for i in range(length):
            memory_buffer[i] = i % 256
        self.plasma_client.seal(object_id2)
        assert (self.plasma_client.hash(object_id1) ==
                self.plasma_client.hash(object_id2))

        # Create a third object with a different value from the first two, and
        # check that its hash is different.
        object_id3 = random_object_id()
        metadata = generate_metadata(length)
        memory_buffer = np.frombuffer(self.plasma_client.create(object_id3,
                                                                length,
                                                                metadata),
                                      dtype="uint8")
        for i in range(length):
            memory_buffer[i] = (i + 1) % 256
        self.plasma_client.seal(object_id3)
        assert (self.plasma_client.hash(object_id1) !=
                self.plasma_client.hash(object_id3))

        # Create a fourth object with the same value as the third, but
        # different metadata. Check that its hash is different from any of the
        # previous three.
        object_id4 = random_object_id()
        metadata4 = generate_metadata(length)
        memory_buffer = np.frombuffer(self.plasma_client.create(object_id4,
                                                                length,
                                                                metadata4),
                                      dtype="uint8")
        for i in range(length):
            memory_buffer[i] = (i + 1) % 256
        self.plasma_client.seal(object_id4)
        assert (self.plasma_client.hash(object_id1) !=
                self.plasma_client.hash(object_id4))
        assert (self.plasma_client.hash(object_id3) !=
                self.plasma_client.hash(object_id4))

    def test_many_hashes(self):
        hashes = []
        length = 2 ** 10

        for i in range(256):
            object_id = random_object_id()
            memory_buffer = np.frombuffer(self.plasma_client.create(object_id,
                                                                    length),
                                          dtype="uint8")
            for j in range(length):
                memory_buffer[j] = i
            self.plasma_client.seal(object_id)
            hashes.append(self.plasma_client.hash(object_id))

        # Create objects of varying length. Each pair has two bits different.
        for i in range(length):
            object_id = random_object_id()
            memory_buffer = np.frombuffer(self.plasma_client.create(object_id,
                                                                    length),
                                          dtype="uint8")
            for j in range(length):
                memory_buffer[j] = 0
            memory_buffer[i] = 1
            self.plasma_client.seal(object_id)
            hashes.append(self.plasma_client.hash(object_id))

        # Create objects of varying length, all with value 0.
        for i in range(length):
            object_id = random_object_id()
            memory_buffer = np.frombuffer(self.plasma_client.create(object_id,
                                                                    i),
                                          dtype="uint8")
            for j in range(i):
                memory_buffer[j] = 0
            self.plasma_client.seal(object_id)
            hashes.append(self.plasma_client.hash(object_id))

        # Check that all hashes were unique.
        assert len(set(hashes)) == 256 + length + length

    # def test_individual_delete(self):
    #     length = 100
    #     # Create an object id string.
    #     object_id = random_object_id()
    #     # Create a random metadata string.
    #     metadata = generate_metadata(100)
    #     # Create a new buffer and write to it.
    #     memory_buffer = self.plasma_client.create(object_id, length,
    #                                               metadata)
    #     for i in range(length):
    #         memory_buffer[i] = chr(i % 256)
    #     # Seal the object.
    #     self.plasma_client.seal(object_id)
    #     # Check that the object is present.
    #     assert self.plasma_client.contains(object_id)
    #     # Delete the object.
    #     self.plasma_client.delete(object_id)
    #     # Make sure the object is no longer present.
    #     self.assertFalse(self.plasma_client.contains(object_id))
    #
    # def test_delete(self):
    #     # Create some objects.
    #     object_ids = [random_object_id() for _ in range(100)]
    #     for object_id in object_ids:
    #         length = 100
    #         # Create a random metadata string.
    #         metadata = generate_metadata(100)
    #         # Create a new buffer and write to it.
    #         memory_buffer = self.plasma_client.create(object_id, length,
    #                                                   metadata)
    #         for i in range(length):
    #             memory_buffer[i] = chr(i % 256)
    #         # Seal the object.
    #         self.plasma_client.seal(object_id)
    #         # Check that the object is present.
    #         assert self.plasma_client.contains(object_id)
    #
    #     # Delete the objects and make sure they are no longer present.
    #     for object_id in object_ids:
    #         # Delete the object.
    #         self.plasma_client.delete(object_id)
    #         # Make sure the object is no longer present.
    #         self.assertFalse(self.plasma_client.contains(object_id))

    def test_illegal_functionality(self):
        # Create an object id string.
        object_id = random_object_id()
        # Create a new buffer and write to it.
        length = 1000
        memory_buffer = self.plasma_client.create(object_id, length)
        # Make sure we cannot access memory out of bounds.
        with pytest.raises(Exception):
            memory_buffer[length]
        # Seal the object.
        self.plasma_client.seal(object_id)
        # This test is commented out because it currently fails.
        # # Make sure the object is ready only now.
        # def illegal_assignment():
        #     memory_buffer[0] = chr(0)
        # with pytest.raises(Exception):
        # illegal_assignment()
        # Get the object.
        memory_buffer = self.plasma_client.get_buffers([object_id])[0]

        # Make sure the object is read only.
        def illegal_assignment():
            memory_buffer[0] = chr(0)
        with pytest.raises(Exception):
            illegal_assignment()

    def test_evict(self):
        client = self.plasma_client2
        object_id1 = random_object_id()
        b1 = client.create(object_id1, 1000)
        client.seal(object_id1)
        del b1
        assert client.evict(1) == 1000

        object_id2 = random_object_id()
        object_id3 = random_object_id()
        b2 = client.create(object_id2, 999)
        b3 = client.create(object_id3, 998)
        client.seal(object_id3)
        del b3
        assert client.evict(1000) == 998

        object_id4 = random_object_id()
        b4 = client.create(object_id4, 997)
        client.seal(object_id4)
        del b4
        client.seal(object_id2)
        del b2
        assert client.evict(1) == 997
        assert client.evict(1) == 999

        object_id5 = random_object_id()
        object_id6 = random_object_id()
        object_id7 = random_object_id()
        b5 = client.create(object_id5, 996)
        b6 = client.create(object_id6, 995)
        b7 = client.create(object_id7, 994)
        client.seal(object_id5)
        client.seal(object_id6)
        client.seal(object_id7)
        del b5
        del b6
        del b7
        assert client.evict(2000) == 996 + 995 + 994

    # Mitigate valgrind-induced slowness
    SUBSCRIBE_TEST_SIZES = ([1, 10, 100, 1000] if USE_VALGRIND
                            else [1, 10, 100, 1000, 10000])

    def test_subscribe(self):
        # Subscribe to notifications from the Plasma Store.
        self.plasma_client.subscribe()
        for i in self.SUBSCRIBE_TEST_SIZES:
            object_ids = [random_object_id() for _ in range(i)]
            metadata_sizes = [np.random.randint(1000) for _ in range(i)]
            data_sizes = [np.random.randint(1000) for _ in range(i)]
            for j in range(i):
                self.plasma_client.create(
                    object_ids[j], data_sizes[j],
                    metadata=bytearray(np.random.bytes(metadata_sizes[j])))
                self.plasma_client.seal(object_ids[j])
            # Check that we received notifications for all of the objects.
            for j in range(i):
                notification_info = self.plasma_client.get_next_notification()
                recv_objid, recv_dsize, recv_msize = notification_info
                assert object_ids[j] == recv_objid
                assert data_sizes[j] == recv_dsize
                assert metadata_sizes[j] == recv_msize

    def test_subscribe_socket(self):
        # Subscribe to notifications from the Plasma Store.
        self.plasma_client.subscribe()
        rsock = self.plasma_client.get_notification_socket()
        for i in self.SUBSCRIBE_TEST_SIZES:
            # Get notification from socket.
            object_ids = [random_object_id() for _ in range(i)]
            metadata_sizes = [np.random.randint(1000) for _ in range(i)]
            data_sizes = [np.random.randint(1000) for _ in range(i)]

            for j in range(i):
                self.plasma_client.create(
                    object_ids[j], data_sizes[j],
                    metadata=bytearray(np.random.bytes(metadata_sizes[j])))
                self.plasma_client.seal(object_ids[j])

            # Check that we received notifications for all of the objects.
            for j in range(i):
                # Assume the plasma store will not be full,
                # so we always get the data size instead of -1.
                msg_len, = struct.unpack('L', rsock.recv(8))
                content = rsock.recv(msg_len)
                recv_objid, recv_dsize, recv_msize = (
                    self.plasma_client.decode_notification(content))
                assert object_ids[j] == recv_objid
                assert data_sizes[j] == recv_dsize
                assert metadata_sizes[j] == recv_msize

    def test_subscribe_deletions(self):
        # Subscribe to notifications from the Plasma Store. We use
        # plasma_client2 to make sure that all used objects will get evicted
        # properly.
        self.plasma_client2.subscribe()
        for i in self.SUBSCRIBE_TEST_SIZES:
            object_ids = [random_object_id() for _ in range(i)]
            # Add 1 to the sizes to make sure we have nonzero object sizes.
            metadata_sizes = [np.random.randint(1000) + 1 for _ in range(i)]
            data_sizes = [np.random.randint(1000) + 1 for _ in range(i)]
            for j in range(i):
                x = self.plasma_client2.create(
                        object_ids[j], data_sizes[j],
                        metadata=bytearray(np.random.bytes(metadata_sizes[j])))
                self.plasma_client2.seal(object_ids[j])
            del x
            # Check that we received notifications for creating all of the
            # objects.
            for j in range(i):
                notification_info = self.plasma_client2.get_next_notification()
                recv_objid, recv_dsize, recv_msize = notification_info
                assert object_ids[j] == recv_objid
                assert data_sizes[j] == recv_dsize
                assert metadata_sizes[j] == recv_msize

            # Check that we receive notifications for deleting all objects, as
            # we evict them.
            for j in range(i):
                assert (self.plasma_client2.evict(1) ==
                        data_sizes[j] + metadata_sizes[j])
                notification_info = self.plasma_client2.get_next_notification()
                recv_objid, recv_dsize, recv_msize = notification_info
                assert object_ids[j] == recv_objid
                assert -1 == recv_dsize
                assert -1 == recv_msize

        # Test multiple deletion notifications. The first 9 object IDs have
        # size 0, and the last has a nonzero size. When Plasma evicts 1 byte,
        # it will evict all objects, so we should receive deletion
        # notifications for each.
        num_object_ids = 10
        object_ids = [random_object_id() for _ in range(num_object_ids)]
        metadata_sizes = [0] * (num_object_ids - 1)
        data_sizes = [0] * (num_object_ids - 1)
        metadata_sizes.append(np.random.randint(1000))
        data_sizes.append(np.random.randint(1000))
        for i in range(num_object_ids):
            x = self.plasma_client2.create(
                    object_ids[i], data_sizes[i],
                    metadata=bytearray(np.random.bytes(metadata_sizes[i])))
            self.plasma_client2.seal(object_ids[i])
        del x
        for i in range(num_object_ids):
            notification_info = self.plasma_client2.get_next_notification()
            recv_objid, recv_dsize, recv_msize = notification_info
            assert object_ids[i] == recv_objid
            assert data_sizes[i] == recv_dsize
            assert metadata_sizes[i] == recv_msize
        assert (self.plasma_client2.evict(1) ==
                data_sizes[-1] + metadata_sizes[-1])
        for i in range(num_object_ids):
            notification_info = self.plasma_client2.get_next_notification()
            recv_objid, recv_dsize, recv_msize = notification_info
            assert object_ids[i] == recv_objid
            assert -1 == recv_dsize
            assert -1 == recv_msize

    def test_use_full_memory(self):
        # Fill the object store up with a large number of small objects and let
        # them go out of scope.
        for _ in range(100):
            create_object(
                self.plasma_client2,
                np.random.randint(1, DEFAULT_PLASMA_STORE_MEMORY // 20), 0)
        # Create large objects that require the full object store size, and
        # verify that they fit.
        for _ in range(2):
            create_object(self.plasma_client2, DEFAULT_PLASMA_STORE_MEMORY, 0)
        # Verify that an object that is too large does not fit.
        with pytest.raises(pa.lib.PlasmaStoreFull):
            create_object(self.plasma_client2,
                          DEFAULT_PLASMA_STORE_MEMORY + SMALL_OBJECT_SIZE, 0)

    def test_client_death_during_get(self):
        import pyarrow.plasma as plasma

        object_id = random_object_id()

        def client_blocked_in_get(plasma_store_name):
            client = plasma.connect(self.plasma_store_name)
            # Try to get an object ID that doesn't exist. This should block.
            client.get([object_id])

        p = multiprocessing.Process(target=client_blocked_in_get,
                                    args=(self.plasma_store_name, ))
        p.start()
        # Make sure the process is running.
        time.sleep(0.2)
        assert p.is_alive()

        # Kill the client process.
        p.terminate()
        # Wait a little for the store to process the disconnect event.
        time.sleep(0.1)

        # Create the object.
        self.plasma_client.put(1, object_id=object_id)

        # Check that the store is still alive. This will raise an exception if
        # the store is dead.
        self.plasma_client.contains(random_object_id())

    def test_client_getting_multiple_objects(self):
        import pyarrow.plasma as plasma

        object_ids = [random_object_id() for _ in range(10)]

        def client_get_multiple(plasma_store_name):
            client = plasma.connect(self.plasma_store_name)
            # Try to get an object ID that doesn't exist. This should block.
            client.get(object_ids)

        p = multiprocessing.Process(target=client_get_multiple,
                                    args=(self.plasma_store_name, ))
        p.start()
        # Make sure the process is running.
        time.sleep(0.2)
        assert p.is_alive()

        # Create the objects one by one.
        for object_id in object_ids:
            self.plasma_client.put(1, object_id=object_id)

        # Check that the store is still alive. This will raise an exception if
        # the store is dead.
        self.plasma_client.contains(random_object_id())

        # Make sure that the blocked client finishes.
        start_time = time.time()
        while True:
            if time.time() - start_time > 5:
                raise Exception("Timing out while waiting for blocked client "
                                "to finish.")
            if not p.is_alive():
                break


@pytest.mark.plasma
class TestEvictionToExternalStore(object):

    def setup_method(self, test_method):
        import pyarrow.plasma as plasma
        # Start Plasma store.
        self.plasma_store_ctx = plasma.start_plasma_store(
            plasma_store_memory=1000 * 1024,
            use_valgrind=USE_VALGRIND,
            external_store=EXTERNAL_STORE)
        self.plasma_store_name, self.p = self.plasma_store_ctx.__enter__()
        # Connect to Plasma.
        self.plasma_client = plasma.connect(self.plasma_store_name)

    def teardown_method(self, test_method):
        try:
            # Check that the Plasma store is still alive.
            assert self.p.poll() is None
            self.p.send_signal(signal.SIGTERM)
            if sys.version_info >= (3, 3):
                self.p.wait(timeout=5)
            else:
                self.p.wait()
        finally:
            self.plasma_store_ctx.__exit__(None, None, None)

    def test_eviction(self):
        client = self.plasma_client

        object_ids = [random_object_id() for _ in range(0, 20)]
        data = b'x' * 100 * 1024
        metadata = b''

        for i in range(0, 20):
            # Test for object non-existence.
            assert not client.contains(object_ids[i])

            # Create and seal the object.
            client.create_and_seal(object_ids[i], data, metadata)

            # Test that the client can get the object.
            assert client.contains(object_ids[i])

        for i in range(0, 20):
            # Since we are accessing objects sequentially, every object we
            # access would be a cache "miss" owing to LRU eviction.
            # Try and access the object from the plasma store first, and then
            # try external store on failure. This should succeed to fetch the
            # object. However, it may evict the next few objects.
            [result] = client.get_buffers([object_ids[i]])
            assert result.to_pybytes() == data

        # Make sure we still cannot fetch objects that do not exist
        [result] = client.get_buffers([random_object_id()], timeout_ms=100)
        assert result is None


@pytest.mark.plasma
def test_object_id_size():
    import pyarrow.plasma as plasma
    with pytest.raises(ValueError):
        plasma.ObjectID("hello")
    plasma.ObjectID(20 * b"0")


@pytest.mark.plasma
def test_object_id_equality_operators():
    import pyarrow.plasma as plasma

    oid1 = plasma.ObjectID(20 * b'0')
    oid2 = plasma.ObjectID(20 * b'0')
    oid3 = plasma.ObjectID(19 * b'0' + b'1')

    assert oid1 == oid2
    assert oid2 != oid3
    assert oid1 != 'foo'


@pytest.mark.xfail(reason="often fails on travis")
@pytest.mark.skipif(not os.path.exists("/mnt/hugepages"),
                    reason="requires hugepage support")
def test_use_huge_pages():
    import pyarrow.plasma as plasma
    with plasma.start_plasma_store(
            plasma_store_memory=2*10**9,
            plasma_directory="/mnt/hugepages",
            use_hugepages=True) as (plasma_store_name, p):
        plasma_client = plasma.connect(plasma_store_name)
        create_object(plasma_client, 10**8)


# This is checking to make sure plasma_clients cannot be destroyed
# before all the PlasmaBuffers that have handles to them are
# destroyed, see ARROW-2448.
@pytest.mark.plasma
def test_plasma_client_sharing():
    import pyarrow.plasma as plasma

    with plasma.start_plasma_store(
            plasma_store_memory=DEFAULT_PLASMA_STORE_MEMORY) \
            as (plasma_store_name, p):
        plasma_client = plasma.connect(plasma_store_name)
        object_id = plasma_client.put(np.zeros(3))
        buf = plasma_client.get(object_id)
        del plasma_client
        assert (buf == np.zeros(3)).all()
        del buf  # This segfaulted pre ARROW-2448.


@pytest.mark.plasma
def test_plasma_list():
    import pyarrow.plasma as plasma

    with plasma.start_plasma_store(
            plasma_store_memory=DEFAULT_PLASMA_STORE_MEMORY) \
            as (plasma_store_name, p):
        plasma_client = plasma.connect(plasma_store_name)

        # Test sizes
        u, _, _ = create_object(plasma_client, 11, metadata_size=7, seal=False)
        l1 = plasma_client.list()
        assert l1[u]["data_size"] == 11
        assert l1[u]["metadata_size"] == 7

        # Test ref_count
        v = plasma_client.put(np.zeros(3))
        l2 = plasma_client.list()
        # Ref count has already been released
        assert l2[v]["ref_count"] == 0
        a = plasma_client.get(v)
        l3 = plasma_client.list()
        assert l3[v]["ref_count"] == 1
        del a

        # Test state
        w, _, _ = create_object(plasma_client, 3, metadata_size=0, seal=False)
        l4 = plasma_client.list()
        assert l4[w]["state"] == "created"
        plasma_client.seal(w)
        l5 = plasma_client.list()
        assert l5[w]["state"] == "sealed"

        # Test timestamps
        t1 = time.time()
        x, _, _ = create_object(plasma_client, 3, metadata_size=0, seal=False)
        t2 = time.time()
        l6 = plasma_client.list()
        assert math.floor(t1) <= l6[x]["create_time"] <= math.ceil(t2)
        time.sleep(2.0)
        t3 = time.time()
        plasma_client.seal(x)
        t4 = time.time()
        l7 = plasma_client.list()
        assert math.floor(t3 - t2) <= l7[x]["construct_duration"]
        assert l7[x]["construct_duration"] <= math.ceil(t4 - t1)


@pytest.mark.plasma
def test_object_id_randomness():
    cmd = "from pyarrow import plasma; print(plasma.ObjectID.from_random())"
    first_object_id = subprocess.check_output(["python", "-c", cmd])
    second_object_id = subprocess.check_output(["python", "-c", cmd])
    assert first_object_id != second_object_id<|MERGE_RESOLUTION|>--- conflicted
+++ resolved
@@ -37,11 +37,8 @@
 
 DEFAULT_PLASMA_STORE_MEMORY = 10 ** 8
 USE_VALGRIND = os.getenv("PLASMA_VALGRIND") == "1"
-<<<<<<< HEAD
 EXTERNAL_STORE = "hashtable://test"
-=======
 SMALL_OBJECT_SIZE = 9000
->>>>>>> 072200f7
 
 
 def random_name():
